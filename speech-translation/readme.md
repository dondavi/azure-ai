--- conflicted
+++ resolved
@@ -1,14 +1,5 @@
 # Speech Translation with Azure AI
 
-<<<<<<< HEAD
-This application demonstrates how to use Azure AI Speech Translation to translate spoken language in real-time. Users can speak phrases in English and have them translated to Spanish, French, or Hindi, with both text output and synthesized speech in the target language.
-=======
-## Adding Code Rabbit to PR Reviews
-PRs will now be automatically ran with Code Rabbit
-
-
- **Python**
->>>>>>> 2fdb4b0f
 
 ## Prerequisites
 
